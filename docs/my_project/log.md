## 11.04.2025
- Podpięcie narzędzi pod GITa
- Ingestor do danych
- EDA

## 04.04.2025
- Manualna analiza danych wejściowych
- Identyfikacja zmiennych w danych wejściowych
- Analiza metod imputacji braków w danych wejściowych w celu ich zwiększenia
- Research na temat sposobów obliczania Prediction Intervals

## 28.03.2025

<<<<<<< HEAD
Postęp: Koncepcja projektu

Problemy / kwestie do przedyskutowania: Brak
=======
Postęp: Stworzenie ogólnego planu, zapisanie ich do desc.md, analiza narzędzi

Problemy / kwestie do przedyskutowania: zgoda na stworzenie projektu wymyslonego przez nas
>>>>>>> 9d391a49

## 21.03.2025

Postęp:

Problemy / kwestie do przedyskutowania:<|MERGE_RESOLUTION|>--- conflicted
+++ resolved
@@ -11,15 +11,8 @@
 
 ## 28.03.2025
 
-<<<<<<< HEAD
-Postęp: Koncepcja projektu
-
-Problemy / kwestie do przedyskutowania: Brak
-=======
 Postęp: Stworzenie ogólnego planu, zapisanie ich do desc.md, analiza narzędzi
-
 Problemy / kwestie do przedyskutowania: zgoda na stworzenie projektu wymyslonego przez nas
->>>>>>> 9d391a49
 
 ## 21.03.2025
 
